from numpy import corrcoef
import torch

import pyro
import pyro.distributions as dist
from pyro.infer.mcmc.mcmc_kernel import MCMCKernel
from pyro.ops.integrator import potential_grad

from util import initialize_model, observed_information
from param_tensor_corresponder import ParamTensorCorresponder
from dual_averaging_step_size import DualAveragingStepSize
from collections import OrderedDict

class SGHMC(MCMCKernel):
    """Stochastic Gradient Hamiltonian Monte Carlo kernel.
    
    Parameters
    ----------
    subsample_positions : list, default [0] / 1st positional argument only
        Specifies which positional arguments of the model to subsample during runtime
        
    batch_size : int, default=5
        The size of the minibatches to use

    step_size : int, default 0.1
        The size of a single step taken while simulating Hamiltonian dynamics

    num_steps : int, default 10
        The number of steps to simulate Hamiltonian dynamics
        
    with_friction : bool, default=True
        Use friction term when updating momentum

    resample_every_n : int, default 50
        When to resmaple to momentum (deafult is to resample momentum every 50 samples)

    friction_term : dict or None, default=None
        The friction term to use for the Langevin dynamics. This should be a 
        dictionary of square tensors, one for each of the model parameters,
        with the size of each matrix determined by the dimension of each
        parameter. The default is to use identity matrices for each
        parameter.

    obs_info_noise : bool, default=True
        Use the observed information to estimate the noise model

    compute_obs_info : string, default="every_sample", valid=["start", "every_sample", "every_step"]
        When to compute the observed information matrix to estimate B hat,
        - "start" once at the begining using the inital parameters
        - "every_sample" once at the start of every sampling procedure
        - "every_step" at every intehration step or when the parameters change

    do_mh_correction : bool, default False
        Compute the mh correction term using the whole dataset
        
    do_step_size_adaptation : bool, default True
        Do step size adaptation during warm up phase

<<<<<<< HEAD
    target_accept : float, deafult 0.8
        Target acceptance ratio for tuning the step size
=======
>>>>>>> 498a4e80

    Limitations
    -----------

    - `friction_term` must be constant, and can't vary according to the values
    of the parameters.
    - `friction_term` yields a block matrix: friction is applied independently
    to each parameter. One parameter's values can't affect the friction on
    another.
    - The observed information is computed only once per sample, and is not
    updated while simulating the dynamics.
    """

    def __init__(self, model, subsample_positions=[0], batch_size=5, step_size=0.1, num_steps=10, 
                 resample_every_n=50, with_friction=True, friction_term=None, friction_constant=1.0, 
                 obs_info_noise=True, compute_obs_info='every_sample', do_mh_correction=False, 
                 do_step_size_adaptation=True, target_accept=0.8):
      
        self.model = model
        self.subsample_positions = subsample_positions
        self.batch_size = batch_size
        self.step_size = step_size
        self.num_steps = num_steps
        self.resample_every_n = resample_every_n
        self.with_friction = with_friction
        self.friction_term = friction_term
        self.C = friction_constant if not friction_term else None
        self.obs_info_noise = obs_info_noise
        self.compute_obs_info = compute_obs_info
        self.do_mh_correction = do_mh_correction
        self.do_step_size_adaptation = do_step_size_adaptation
        self.target_accept = target_accept
        self._initial_params = None
        self.corresponder = ParamTensorCorresponder()
        
        
    def setup(self, warmup_steps, *model_args, **model_kwargs):
        self._warmup_steps = warmup_steps

        # Save positional and keyword arguments
        self.model_args = model_args
        self.model_kwargs = model_kwargs
        
        # Compute the data size and check if it is a pytorch tensor
        try:
            self.data_size = self.model_args[self.subsample_positions[0]].size(0)
        except AttributeError:
            raise RuntimeError("Positional argument {} is not a pytorch tensor with size attribute".format(self.subsample_positions[0]))
            
        # Check all the data is the same length, otherwise we can't meaningfully subsample
        for pos in self.subsample_positions[1:]:
            try:
                assert self.data_size == self.model_args[pos].size(0)
            except AttributeError:
                raise RuntimeError("Positional argument {} is not a pytorch tensor with size attribute".format(pos))
            except AssertionError:
                raise RuntimeError("Can't subsample arguments with different lengths")

        # Check compute_obs_info is valid
        try:
            assert self.compute_obs_info in ["start", "every_sample", "every_step"]
        except AssertionError:
            raise RuntimeError("Invalid input for compute_obs_info "+str(self.compute_obs_info))
                
        # Compute the initial parameter and potential function from the model
        # Use entire dataset to find initial parameters using pyros in-built search    
        if self.compute_obs_info == "start":
            # We need the nll_fn if we want to compute obs info right now
            initial_params, potential_fn, nll_fn, transforms, _ = initialize_model(
                self.model,
                self.model_args,
                self.model_kwargs,
                initial_params=self._initial_params,
                return_nll_fn=True
            )
        else:
            initial_params, potential_fn, transforms, _ = initialize_model(
                self.model,
                self.model_args,
                self.model_kwargs,
                initial_params = self._initial_params
            )

        # Cache variables
        self._initial_params = initial_params
        self.full_potential_fn = potential_fn
        self.transforms = transforms

        # Set up the corresponder between parameter dicts and tensors
        self.corresponder.configure(initial_params)

        if self.compute_obs_info == "start":
            # Compute obs_info once using initial parameters
            self.obs_info = self.compute_observed_information(initial_params, nll_fn)
        else:
            # Set up the obs_info variable
            self.obs_info = None

        # Compute the friction term as a parameter dict and a block matrix
        if self.friction_term is None:
            self.friction_term = {}
            for name, size in self.corresponder.site_sizes.items():
                self.friction_term[name] = torch.eye(size) * self.C
        self.friction_term_tensor = self.corresponder.to_block_matrix(
            self.friction_term
        )
        
        # Set up the automatic step size adapter
        self.step_size_adapter = DualAveragingStepSize(self.step_size, target_accept=self.target_accept)

        # Set the step counter to 0
        self._step_count = 0

    # Computes orig + step * mom elementwise, where orig and mom are
    # dictionaries with the same keys
    def _step_position(self, orig, mom):   
        return {site:(orig[site] + self.step_size * mom[site]) for site in orig}
        
    # Computes orig + step * grad elementwise, where orig and grad are
    # dictionaries with the same keys
    # If with_friction adds additional update terms elementwise
    def _step_momentum(self, orig, grad):   
        if self.with_friction:
            f = self._sample_friction(f"q_{self._step_count}")
            return {site:(orig[site] - self.step_size * grad[site] - self.step_size * self.friction_term[site] * orig[site] + f[site]) for site in orig}
        else:
            return {site:(orig[site] - self.step_size * grad[site]) for site in orig}

    # Sample the momentum variables from a standard normal
    def sample_momentum(self, sample_name):
        loc = torch.zeros(self.corresponder.total_size)
        scale = torch.ones(self.corresponder.total_size)
        sample = pyro.sample(sample_name, dist.Normal(loc, scale))
        return self.corresponder.to_params(sample)

    # Get the potential and negative log likelihood functions for a minibatch
    def get_potential_nll_functions(self, subsample=False):
        if subsample:
            model_args_lst = list(self.model_args).copy()
            
            # Sample random indices
            perm = torch.randperm(self.data_size)
            idx = perm[:self.batch_size]
            
            # Sample a random mini batch for each subsampled argument
            for pos in self.subsample_positions:
                model_args_lst[pos] = model_args_lst[pos][idx]
  
            model_args = tuple(model_args_lst)
            batch_size = self.batch_size
        else:
            batch_size = self.data_size
            model_args = self.model_args
            
        _, potential_fn, nll_fn, _, _ = initialize_model(
            self.model,
            model_args,
            self.model_kwargs,
            initial_params=self._initial_params,
            scale_likelihood=self.data_size/batch_size,
            return_nll_fn=True
        )
        return potential_fn, nll_fn

    def compute_observed_information(self, q, nll_fn):
        """Compute the observed information at position `q`."""

        # The position as a flat tensor
        q_tensor = self.corresponder.to_tensor(q)

        # The negative log likehood, modified to accept tensors
        def nll_fn_tensor(q_tensor):
            return nll_fn(self.corresponder.to_params(q_tensor))

        return observed_information(nll_fn_tensor, q_tensor)

    # Sample the momentum variables from a standard normal
    def _sample_friction(self, sample_name):

        # Only use the noise term if we have computed it from the observed
        # information
        if self.obs_info_noise:
            noise_term = 0.5 * self.step_size * self.obs_info
        else:
            noise_term = 0
        
        # Determine the scale and covariace of the friction
        loc = torch.zeros(self.corresponder.total_size)
        cov = (2 * (self.friction_term_tensor - noise_term) * self.step_size)

        # Sample the friction
        sample = pyro.sample(sample_name, dist.MultivariateNormal(loc, cov))

        # Return it as a parameter dictionary
        return self.corresponder.to_params(sample)
        
    # Update the position one step

    def update_position(self, p, q):
        return self._step_position(q, p)

    # Update the momentum one step
    def update_momentum(self, p, q, potential_fn):
        # Compute the partial derivative with respect to the position
        grad_q, _ = potential_grad(potential_fn, q)
        return self._step_momentum(p, grad_q)

    # Compute the kinetic energy, given the momentum
    def kinetic_energy(self, p):
        energy = torch.zeros(1)
        for site, value in p.items():
            energy += torch.dot(value, value)
        return 0.5 * energy

    def sample(self, params):
        # Increment the step counter
        self._step_count += 1

        # Compute the new potential fn
        potential_fn, nll_fn = self.get_potential_nll_functions(subsample=True)

        # Position variable
        q = q_current = params

        # Resample the momentum
        if not ((self._step_count - 1) % self.resample_every_n):
            p = p_current = self.sample_momentum(f"q_{self._step_count}")
        else:
            p = p_current = self._p_current

        # Compute obs info at the start of a new sample
        if self.obs_info_noise and self.compute_obs_info == "every_sample":
            self.obs_info = self.compute_observed_information(q, nll_fn)

        # Full-step position and momentum alternately
        for i in range(self.num_steps):
            # Compute obs info evey leapfrog step
            if self.obs_info_noise and self.compute_obs_info == "every_step":
                self.obs_info = self.compute_observed_information(q, nll_fn)
            q = self.update_position(p, q)
            p = self.update_momentum(p, q, potential_fn)

        # Cache current momentum 
        self._p_current = p
        
        ## Metropolis-Hastings correction
        if self.do_mh_correction:
            # Compute the acceptance probability
            accept_prob = self._compute_accept_prob(self.full_potential_fn, q_current, p_current, q, p)

            # Draw a uniform random sample
            rand = pyro.sample(f"rand_{self._step_count}", dist.Uniform(0,1))

            # Update the step size with the step size adapter using the true acceptance prob
            if self._step_count <= self._warmup_steps and self.do_step_size_adaptation:
                self._update_step_size(accept_prob)

            # Accept the new point with probability `accept_prob`
            if rand < accept_prob:
                return q
            else:
                return q_current
        else:
            # Update the step size with the step size adapter using a noisy acceptance prob
            if self._step_count <= self._warmup_steps and self.do_step_size_adaptation:
                accept_prob = self._compute_accept_prob(potential_fn, q_current, p_current, q, p)
                self._update_step_size(accept_prob)

            return q

    def _compute_accept_prob(self, potential_fn, q_current, p_current, q, p):
        # squeeze params to 1d tensors
        q_current = self.corresponder.squeeze_params_to_1d(q_current)
        p_current = self.corresponder.squeeze_params_to_1d(p_current)
        q = self.corresponder.squeeze_params_to_1d(q)
        p = self.corresponder.squeeze_params_to_1d(p)

        energy_current = (potential_fn(q_current) 
                              + self.kinetic_energy(p_current))
        energy_proposal = potential_fn(q) + self.kinetic_energy(p)

        # Compute the acceptance probability
        energy_delta = energy_current - energy_proposal
        return energy_delta.exp().clamp(max=1.0).item()

    # Method to update the step size if we have the acceptance probability handy
    def _update_step_size(self, accept_prob):
        if self._step_count < self._warmup_steps:
            step_size, _ = self.step_size_adapter.update(accept_prob)
        elif self._step_count == self._warmup_steps:
            _, step_size = self.step_size_adapter.update(accept_prob)
        
        self.step_size = step_size
        
    def logging(self):
        return OrderedDict(
            [
                ("step size", "{:.2e}".format(self.step_size))
            ]
        )

    @property
    def initial_params(self):
        return self._initial_params

    @initial_params.setter
    def initial_params(self, params):
        self._initial_params = params<|MERGE_RESOLUTION|>--- conflicted
+++ resolved
@@ -56,11 +56,8 @@
     do_step_size_adaptation : bool, default True
         Do step size adaptation during warm up phase
 
-<<<<<<< HEAD
     target_accept : float, deafult 0.8
         Target acceptance ratio for tuning the step size
-=======
->>>>>>> 498a4e80
 
     Limitations
     -----------
