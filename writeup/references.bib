--- conflicted
+++ resolved
@@ -145,7 +145,7 @@
   publisher={IEEE}
 } 
 
-<<<<<<< HEAD
+
 @book{bishop2006pattern,
   title={Pattern recognition and machine learning},
   author={Bishop, Christopher M and Nasrabadi, Nasser M},
@@ -154,12 +154,12 @@
   year={2006},
   publisher={Springer}
   chapter={11}
-  pages={523-534}
-=======
+  pages={523-541}
+}
+
 @inproceedings{simu_code,
   title     = {Simulation Code},
   url       = {https://github.com/tqchen/ML-SGHMC/tree/master},
   year = {2014},
   author = {Chen, Tianqi and Fox, Emily and Guestrin, Carlos}
->>>>>>> 6a0ef0d4
 }