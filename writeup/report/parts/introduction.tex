--- conflicted
+++ resolved
@@ -2,13 +2,11 @@
 
 \section{Introduction}
 
-<<<<<<< HEAD
-Hamiltonian Monte Carlo (HMC) methods already provide a way to sample from a posterior distribution. These methods use all data available to them to produce a potential energy function $$U(\theta) = - \sum_{x\in\mathcal{D}}\text{log}(p(x| \theta)) - \text{log}(p(\theta )) \propto -\text{log}(p(\theta | \mathcal{D}))$$
-which, along with $\nabla U(\theta)$, is sufficient to sample from the posterior (as will be discussed in the background section). Computing $U(\theta)$ and $\nabla U(\theta)$ can be computationally expensive for large datasets, and so research into Stochastic Gradient Hamiltonian Monte Carlo (SGHMC) methods began with \cite{sghmc}, which use subsets of the data to produce noisy estimates of $U(\theta)$ and $\nabla U(\theta)$. We decided to investigate this paper. It starts with a description of HMC, and then introduces a Naive SGHMC algorithm. It then goes on to introduce SGHMC (the main algorithm), and then it runs a number of experiments using these algorithms.
-=======
-Hamiltonian Monte Carlo (HMC) methods already provide a way to sample from a posterior distribution. These methods use all data available to them to produce a potential energy function $$U(\theta) = - \sum_{x\in\mathcal{D}}\text{log}p(x| \theta) - \text{log}p(\theta ) \propto -\text{log}p(\theta | \mathcal{D})$$
-which, along with $\nabla U(\theta)$, is sufficient to sample from the posterior (as will be discussed in the background section). Computing $U(\theta)$ and $\nabla U(\theta)$ can be computationally expensive for large datasets, and so research into Stochastic Gradient Hamiltonian Monte Carlo (SGHMC) methods began (\cite{sghmc}), which use subsets of the data to produce noisy estimates of $U(\theta)$ and $\nabla U(\theta)$. We decided to investigate the paper that introduced SGHMC. It starts with a description of HMC, and then introduces a Naive SGHMC algorithm. It then goes on to introduce SGHMC (the main algorithm), and then it runs a number of experiments using these algorithms.
->>>>>>> 937d5690
+Hamiltonian Monte Carlo (HMC) methods already provide a way to sample from a posterior distribution. These methods use all data available to them to produce a potential energy function:
+\begin{equation*}
+    U(\theta) = - \sum_{x\in\mathcal{D}}\text{log}p(x| \theta) - \text{log}p(\theta ) \propto -\text{log}p(\theta | \mathcal{D})
+\end{equation*}
+which, along with $\nabla U(\theta)$, is sufficient to sample from the posterior (as will be discussed in the background section). Computing $U(\theta)$ and $\nabla U(\theta)$ can be computationally expensive for large datasets, and so research into Stochastic Gradient Hamiltonian Monte Carlo (SGHMC) methods began with \cite{sghmc}, which use subsets of the data to produce noisy estimates of $U(\theta)$ and $\nabla U(\theta)$. We decided to investigate the paper that introduced SGHMC. It starts with a description of HMC, and then introduces a Naïve SGHMC algorithm. It then goes on to introduce SGHMC (the main algorithm), and then it runs a number of experiments using these algorithms.
 
 Our motivation to choose this paper stemmed from the fact that the SGHMC algorithm is relatively simple, and so we would have more time to investigate other datasets and ideas. It is also computationally fast, allowing us to run experiments on our home computers. We reproduced the following experiments from \cite{sghmc}:
 
