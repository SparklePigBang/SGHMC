--- conflicted
+++ resolved
@@ -2,17 +2,11 @@
 
 \section{Background}
 
-<<<<<<< HEAD
+\subsection{HMC}
+
 Hamiltonian Monte Carlo (\cite{duane-hmc,neal-hmc}) is a Markov Chain Monte Carlo (MCMC) sampling algorithm. Given a target probability distribution — in our case the posterior distribution of a set of variables $\theta$ given independent observations $x \in \D$ — it produces samples by carrying out a random walk over the parameter space using Hamiltonian dynamics.
 
-We begin with prior distribution $p(\theta)$ and likelihood $p(x \mid \theta)$. Using these we define the \emph{potential energy} function $U$:
-=======
-\subsection{HMC}
-
-Hamiltonian Monte Carlo (HMC) (\cite{duane-hmc,neal-hmc}) is a Markov Chain Monte Carlo (MCMC) sampling algorithm. Given a target probability distribution — in our case the posterior distribution of a set of variables $\theta$ given independent observations $x \in \D$ — it produces samples by carrying out a random walk over the parameter space using Hamiltonian dynamics.
-
 We begin with the prior distribution $p(\theta)$ and likelihood $p(x \mid \theta)$. Using these we define the \emph{potential energy} function $U$:
->>>>>>> 937d5690
 \begin{equation*}
     U(\theta) \defeq - \sum_{x \in \D}\log p(x \mid \theta) - \log p(\theta)
 \end{equation*}
@@ -47,13 +41,10 @@
     \end{algorithmic}
 \end{algorithm}
 
-<<<<<<< HEAD
-In practice, the dataset $\D$ may be large, and so running \cref{alg:hmc} may be computationally expensive. One idea to combat this is to simulate the Hamiltonian system using only a subset of the data at a time, in analogy with stochastic gradient descent. Unfortunately, such a dynamical system can diverge quite rapidly from the true posterior distribution \cite{neal-hmc}, which necessitates frequent Metropolis-Hastings steps. Such steps are costly since they must be carried out using the whole dataset. The method `Stochastic Gradient Hamiltonian Monte Carlo' proposed in \cite{sghmc} addresses this shortcoming. The idea is to incorporate friction into the dynamical system, which works to counteract the noise introduced by selecting a subset of the data.
-=======
-In practice, the dataset $\D$ may be large, and so running \cref{alg:hmc} may be computationally expensive, as the complexity of calculating $\nabla U$ scales with $| \D |$. One idea to combat this is to simulate the Hamiltonian system using only a subset of the data at a time, in analogy with stochastic gradient descent. This method is known as Stochastic Gradient Hamiltonian Monte Carlo (SGHMC), however before explaining the SGHMC algorithm we begin with Naïve SGHMC.
+In practice, the dataset $\D$ may be large, and so running \cref{alg:hmc} may be computationally expensive, as the complexity of calculating $\nabla U$ scales with $\abs\D$. One idea to combat this is to simulate the Hamiltonian system using only a subset of the data at a time, in analogy with stochastic gradient descent. This method is known as Stochastic Gradient Hamiltonian Monte Carlo (SGHMC), however before explaining the SGHMC algorithm we begin with Naïve SGHMC.
+
 
 \subsection{Naïve SGHMC}
->>>>>>> 937d5690
 
 To understand the Naïve SGHMC method, consider sampling a minibatch $\wt\D \subset \D$ uniformly at random. We estimate the gradient $\nabla U(\theta)$ using this minibatch as follows:
 \begin{equation*}
@@ -67,6 +58,7 @@
 where $B(\theta) = \frac 1 2 \ep V(\theta)$.
 
 Unfortunately, such a dynamical system can diverge quite rapidly from the true posterior distribution \cite{neal-hmc}, which necessitates frequent Metropolis-Hastings steps. Such steps are costly since calculating the acceptance probability requires the use of the whole dataset. The method `Stochastic Gradient Hamiltonian Monte Carlo' (SGHMC) proposed in \cite{sghmc} addresses this shortcoming. The idea is to incorporate friction into the dynamical system, which works to counteract the noise introduced by selecting a subset of the data.
+
 
 \subsection{SGHMC}
 
